--- conflicted
+++ resolved
@@ -143,10 +143,7 @@
 
         <dynamicField name="*_pi"  type="pint"    indexed="true"  stored="true"/>
         <dynamicField name="*_c"   type="currency" indexed="true"  stored="true"/>
-<<<<<<< HEAD
-=======
         <dynamicField name="*_bin" type="binary"  indexed="true"  stored="false" multiValued="true"/>
->>>>>>> 3dceeeea
         <dynamicField name="*" type="text_general" indexed="true" stored="true" multiValued="true"/>
     </fields>
     <uniqueKey>path_exact</uniqueKey>
